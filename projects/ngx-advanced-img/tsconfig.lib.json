/* To learn more about this file see: https://angular.io/config/tsconfig. */
{
  "extends": "../../tsconfig.json",
  "compilerOptions": {
    "outDir": "../../out-tsc/lib",
    "declaration": true,
    "declarationMap": true,
    "inlineSources": true,
    "types": [],
<<<<<<< HEAD
    "typeRoots": [
      "src/lib/types/libheif.d.ts"
    ],
    "lib": [
      "dom",
      "es2018"
    ]
=======
    "lib": ["dom", "es2018"]
>>>>>>> 703c60f5
  },
  "exclude": ["**/*.spec.ts"]
}<|MERGE_RESOLUTION|>--- conflicted
+++ resolved
@@ -7,17 +7,10 @@
     "declarationMap": true,
     "inlineSources": true,
     "types": [],
-<<<<<<< HEAD
     "typeRoots": [
       "src/lib/types/libheif.d.ts"
     ],
-    "lib": [
-      "dom",
-      "es2018"
-    ]
-=======
     "lib": ["dom", "es2018"]
->>>>>>> 703c60f5
   },
   "exclude": ["**/*.spec.ts"]
 }