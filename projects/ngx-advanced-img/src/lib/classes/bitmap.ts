--- conflicted
+++ resolved
@@ -401,19 +401,11 @@
     this._destroyed = undefined;
 
     const domURL: any = URL || webkitURL || window.URL;
-<<<<<<< HEAD
-    
-    // clear any existing object urls as necessary
-    if (this._objectURL) {
-      try {
-        domURL.revokeObjectURL(this._objectURL);
-=======
 
     // clear any existing object urls as necessary
     if (this._objectURL) {
       try {
         domURL?.revokeObjectURL(this._objectURL);
->>>>>>> e89e9f6d
       } catch (error) {
       }
     }
@@ -551,11 +543,7 @@
               ctx.drawImage(this.image, 0, 0);
 
               // if we haven't loaded anonymously, we'll taint the canvas and crash the application
-<<<<<<< HEAD
-              let dataUri: string = (anonymous) ? canvas.toDataURL(this._mimeType) : '';
-=======
               let dataUri: string = (anonymous) ? canvas.toDataURL(this._mimeType, fullQualityLoad ? 1 : undefined) : '';
->>>>>>> e89e9f6d
 
               if (typeof this.src === 'string') {
                 // store the exif data
